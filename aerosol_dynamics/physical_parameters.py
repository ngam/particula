"""
Centralized location for physical parameters.
"""

from . import u

# Boltzmann's constant in m^2 kg s^-2 K^-1
<<<<<<< HEAD
BOLTZMANN_CONSTANT = 1.380649e-23 * u.m ** 2 * u.kg / (u.s**2) / u.K
=======
BOLTZMANN_CONSTANT = 1.380649e-23 * u.m**2 * u.kg / u.s**2 / u.K

# Avogadro's number
AVOGADRO_NUMBER = 6.022140857e23 / u.mol
>>>>>>> 53a89da3

# Gas constant in J mol^-1 K^-1
GAS_CONSTANT = BOLTZMANN_CONSTANT * AVOGADRO_NUMBER

# elementary charge in C
ELEMENTARY_CHARGE_VALUE = 1.60217662e-19 * u.C

# Relative permittivity of air at room temperature
# Previously known as the "dielectric constant"
# Often denoted as epsilon
RELATIVE_PERMITTIVITY_AIR = 1.0005  # unitless

# permittivity of free space in F/m
# Also known as the electric constant, permittivity of free space
# Often denoted by epsilon_0
VACUUM_PERMITTIVITY = 8.85418782e-12 * u.F / u.m

# permittivity of air
ELECTRIC_PERMITTIVITY = RELATIVE_PERMITTIVITY_AIR * VACUUM_PERMITTIVITY
<|MERGE_RESOLUTION|>--- conflicted
+++ resolved
@@ -1,34 +1,30 @@
-"""
-Centralized location for physical parameters.
-"""
-
-from . import u
-
-# Boltzmann's constant in m^2 kg s^-2 K^-1
-<<<<<<< HEAD
-BOLTZMANN_CONSTANT = 1.380649e-23 * u.m ** 2 * u.kg / (u.s**2) / u.K
-=======
-BOLTZMANN_CONSTANT = 1.380649e-23 * u.m**2 * u.kg / u.s**2 / u.K
-
-# Avogadro's number
-AVOGADRO_NUMBER = 6.022140857e23 / u.mol
->>>>>>> 53a89da3
-
-# Gas constant in J mol^-1 K^-1
-GAS_CONSTANT = BOLTZMANN_CONSTANT * AVOGADRO_NUMBER
-
-# elementary charge in C
-ELEMENTARY_CHARGE_VALUE = 1.60217662e-19 * u.C
-
-# Relative permittivity of air at room temperature
-# Previously known as the "dielectric constant"
-# Often denoted as epsilon
-RELATIVE_PERMITTIVITY_AIR = 1.0005  # unitless
-
-# permittivity of free space in F/m
-# Also known as the electric constant, permittivity of free space
-# Often denoted by epsilon_0
-VACUUM_PERMITTIVITY = 8.85418782e-12 * u.F / u.m
-
-# permittivity of air
-ELECTRIC_PERMITTIVITY = RELATIVE_PERMITTIVITY_AIR * VACUUM_PERMITTIVITY
+"""
+Centralized location for physical parameters.
+"""
+
+from . import u
+
+# Boltzmann's constant in m^2 kg s^-2 K^-1
+BOLTZMANN_CONSTANT = 1.380649e-23 * u.m**2 * u.kg / u.s**2 / u.K
+
+# Avogadro's number
+AVOGADRO_NUMBER = 6.022140857e23 / u.mol
+
+# Gas constant in J mol^-1 K^-1
+GAS_CONSTANT = BOLTZMANN_CONSTANT * AVOGADRO_NUMBER
+
+# elementary charge in C
+ELEMENTARY_CHARGE_VALUE = 1.60217662e-19 * u.C
+
+# Relative permittivity of air at room temperature
+# Previously known as the "dielectric constant"
+# Often denoted as epsilon
+RELATIVE_PERMITTIVITY_AIR = 1.0005  # unitless
+
+# permittivity of free space in F/m
+# Also known as the electric constant, permittivity of free space
+# Often denoted by epsilon_0
+VACUUM_PERMITTIVITY = 8.85418782e-12 * u.F / u.m
+
+# permittivity of air
+ELECTRIC_PERMITTIVITY = RELATIVE_PERMITTIVITY_AIR * VACUUM_PERMITTIVITY